use crate::errors::{parity, Error, Result};
use crate::word::Sync;
use crate::word::{CommandWord, DataWord, StatusWord};

/// A packet of data parsed from binary
///
/// Incoming data is parsed into a triplet of (sync,data,parity)
/// using this struct, and then may be further parsed as an
/// explicit command, status, or data word.
///
/// ## Example
///
/// ```rust
/// # use mil_std_1553b::*;
/// # fn try_main() -> Result<()> {
///     let packet = Packet::new(
///         0b100,
///         [0b01000000, 0b00100000],
///         1
///     );
///     assert!(packet.is_service());
/// # Ok(())
/// # }
/// ```
///
#[derive(Copy, Clone, Eq, PartialEq, Ord, PartialOrd, Hash, Debug)]
pub struct Packet {
    pub sync: u8,
    pub bytes: [u8; 2],
    pub parity: u8,
}

impl Packet {
    /// Create a new packet from sync, bytes, and parity
    pub fn new(sync: u8, bytes: [u8; 2], parity: u8) -> Self {
        Self {
            sync,
            bytes,
            parity,
        }
    }

<<<<<<< HEAD
    /// Parse a slice of bytes into sync, bytes, and parity
    ///
    /// This method interpretes the first 20 bits of the byte
=======
    /// Parse a slice of bytes into sync, word, and parity
    /// 
    /// This method interpretes the first 20 bits of the byte 
>>>>>>> 08fb3971
    /// array as a triplet: 3-bit sync, 16-bit word, and 1-bit
    /// parity, given an offset at which to parse.
    ///  
    /// aligned:
    ///      | 11111111 | 11111111 | 11110000 |
    /// unaligned (4-byte offset):
    ///      | 00001111 | 11111111 | 11111111 |
    ///
    /// ## Example
    ///
    /// ```rust
    /// # use mil_std_1553b::*;
    /// # fn try_main() -> Result<()> {
    ///    let packet = Packet::parse(&[
    ///        0b00000000,
    ///        0b00000011,
    ///        0b11000000,
    ///        0b00000000,
    ///        0b11000000
    ///    ],14)?;
    ///
    ///    assert_eq!(packet.sync, 0b00000111);
    ///    assert_eq!(packet.bytes, [0b10000000,0b00000001]);
    ///    assert_eq!(packet.parity, 0b00000001);
    /// # Ok(())
    /// # }
    pub fn parse(data: &[u8], offset: usize) -> Result<Self> {
        let m = offset % 8; // sub-byte offset
        let c = offset / 8; // byte offset

        // 3 bytes needed for parsing a word
        // unless the offset > 4, then 4 bytes.
        let i = if m > 4 { 4 } else { 3 };

        // need a minimum of byte offset + 3
        // bytes to parse a word.
        if data.len() < c + i {
            return Err(Error::OutOfBounds);
        }

        let bytes = &data[c..];
        let mut buffer: [u8; 3] = [0, 0, 0];

        let r = 8 - m.try_into().unwrap_or(8);
        let l = m;

        buffer[0] |= bytes[0] << l;
        buffer[1] |= bytes[1] << l;
        buffer[2] |= bytes[2] << l;

        if l > 0 {
            buffer[0] |= bytes[1]
                .checked_shr(r)
                .unwrap_or(0);
            buffer[1] |= bytes[2]
                .checked_shr(r)
                .unwrap_or(0);
        }

        if l > 4 {
            buffer[2] |= bytes[3]
                .checked_shr(r)
                .unwrap_or(0);
        }

        let mut sync: u8 = 0;
        let mut word: [u8; 2] = [0, 0];
        let mut parity: u8 = 0;

        sync |= (buffer[0] & 0b11100000) >> 5;

        word[0] |= (buffer[0] & 0b00011111) << 3;
        word[0] |= (buffer[1] & 0b11100000) >> 5;
        word[1] |= (buffer[1] & 0b00011111) << 3;
        word[1] |= (buffer[2] & 0b11100000) >> 5;

        parity |= (buffer[2] & 0b00010000) >> 4;

        Ok(Self::new(sync, word, parity))
    }

    /// Check if this packet is a data packet
    #[must_use = "Result of check is never used"]
    pub fn is_data(&self) -> bool {
        self.sync == Sync::Data.into()
    }

    /// Check if this packet is a service packet
    #[must_use = "Result of check is never used"]
    pub fn is_service(&self) -> bool {
        self.sync == Sync::Service.into()
    }

    /// Check if this packet has correct parity
    #[must_use = "Result of check is never used"]
    pub fn is_valid(&self) -> bool {
        self.parity() == self.parity
    }

    /// Get the first byte as a u16
    pub fn first(&self) -> u16 {
        self.bytes[0] as u16
    }

    /// Get the second byte as a u16
    pub fn second(&self) -> u16 {
        self.bytes[1] as u16
    }

    /// Get the data of the packet as u16
    pub fn value(&self) -> u16 {
        (self.first() << 8) | self.second()
    }

    /// Calculate the parity bit for the packet
    pub fn parity(&self) -> u8 {
        parity(self.value())
    }

    /// Convert this packet into a data word
    pub fn to_data(&self) -> Result<DataWord> {
        if self.is_data() {
            DataWord::new()
                .with_bytes(self.bytes)
                .with_parity(self.parity)
                .build()
        } else {
            Err(Error::PacketIsInvalid)
        }
    }

    /// Convert this packet into a status word
    pub fn to_status(&self) -> Result<StatusWord> {
        if self.is_service() {
            StatusWord::new()
                .with_bytes(self.bytes)
                .with_parity(self.parity)
                .build()
        } else {
            Err(Error::PacketIsInvalid)
        }
    }

    /// Convert this packet into a command word
    pub fn to_command(&self) -> Result<CommandWord> {
        if self.is_service() {
            CommandWord::new()
                .with_bytes(self.bytes)
                .with_parity(self.parity)
                .build()
        } else {
            Err(Error::PacketIsInvalid)
        }
    }
}

#[cfg(test)]
mod tests {
    use super::*;
    use crate::flags::{Address, BroadcastCommand, SubAddress};

    /// The leading sync pattern for a data word
    const DATA_SYNC: u8 = 0b001;

    /// The leading sync pattern for a non-data word
    const SERV_SYNC: u8 = 0b100;

    #[test]
    fn test_packet_parse_offset_14() {
        let packet = Packet::parse(
            &[0b00000000, 0b00000011, 0b11000000, 0b00000000, 0b11000000],
            14,
        )
        .unwrap();

        assert_eq!(packet.sync, 0b00000111);
        assert_eq!(packet.bytes, [0b10000000, 0b00000001]);
        assert_eq!(packet.parity, 0b00000001);
    }

    #[test]
    fn test_packet_parse_offset_6() {
        let packet = Packet::parse(&[0b00000011, 0b11000000, 0b00000000, 0b11000000], 6).unwrap();

        assert_eq!(packet.sync, 0b00000111);
        assert_eq!(packet.bytes, [0b10000000, 0b00000001]);
        assert_eq!(packet.parity, 0b00000001);
    }

    #[test]
    fn test_packet_parse_offset_4() {
        let packet = Packet::parse(&[0b00001111, 0b00000000, 0b00000011], 4).unwrap();

        assert_eq!(packet.sync, 0b00000111);
        assert_eq!(packet.bytes, [0b10000000, 0b00000001]);
        assert_eq!(packet.parity, 0b00000001);
    }

    #[test]
    fn test_packet_parse_offset_0() {
        let packet = Packet::parse(&[0b11110000, 0b00000000, 0b00110000], 0).unwrap();

        assert_eq!(packet.sync, 0b00000111);
        assert_eq!(packet.bytes, [0b10000000, 0b00000001]);
        assert_eq!(packet.parity, 0b00000001);
    }

    #[test]
    fn test_packet_value() {
        let packet = Packet::new(DATA_SYNC, [0b01000000, 0b00100000], 1);
        let value = packet.value();
        assert_eq!(value, 0b0100000000100000);
    }

    #[test]
    fn test_new_data_packet() {
        let packet = Packet::new(DATA_SYNC, [0b00000000, 0b00000000], 1);
        assert!(packet.is_data());
    }

    #[test]
    fn test_new_service_packet() {
        let packet = Packet::new(SERV_SYNC, [0b01000000, 0b00100000], 1);
        assert!(packet.is_service());
    }

    #[test]
    fn test_packet_parity_even_both() {
        let packet = Packet::new(DATA_SYNC, [0b01000000, 0b00100000], 1);
        assert_eq!(packet.parity, 1);
        assert!(packet.is_valid());
    }

    #[test]
    fn test_packet_parity_even_first() {
        let packet = Packet::new(DATA_SYNC, [0b01100000, 0b00000000], 1);
        assert_eq!(packet.parity, 1);
        assert!(packet.is_valid());
    }

    #[test]
    fn test_packet_parity_even_second() {
        let packet = Packet::new(DATA_SYNC, [0b00000000, 0b00110000], 1);
        assert_eq!(packet.parity, 1);
        assert!(packet.is_valid());
    }

    #[test]
    fn test_packet_parity_odd_both() {
        let packet = Packet::new(DATA_SYNC, [0b01100000, 0b00100000], 0);
        assert_eq!(packet.parity, 0);
        assert!(packet.is_valid());
    }

    #[test]
    fn test_packet_parity_odd_first() {
        let packet = Packet::new(DATA_SYNC, [0b01110000, 0b00000000], 0);
        assert_eq!(packet.parity, 0);
        assert!(packet.is_valid());
    }

    #[test]
    fn test_packet_parity_odd_second() {
        let packet = Packet::new(DATA_SYNC, [0b00000000, 0b00111000], 0);
        assert_eq!(packet.parity, 0);
        assert!(packet.is_valid());
    }

    #[test]
    fn test_packet_bad_parity_odd() {
        let packet = Packet::new(DATA_SYNC, [0b00000000, 0b00111000], 1);
        assert_eq!(packet.parity, 1);
        assert!(!packet.is_valid());
    }

    #[test]
    fn test_packet_bad_parity_even() {
        let packet = Packet::new(DATA_SYNC, [0b00000000, 0b00110000], 0);
        assert_eq!(packet.parity, 0);
        assert!(!packet.is_valid());
    }

    #[test]
    fn test_packet_convert_command() {
        let packet = Packet::new(SERV_SYNC, [0b00011000, 0b01100010], 0);
        let word = packet.to_command().unwrap();

        assert_eq!(word.address(), Address::new(3));
        assert_eq!(word.subaddress(), SubAddress::new(3));

        assert!(!word.is_mode_code());
        assert_eq!(word.word_count(), Some(2));
    }

    #[test]
    fn test_packet_convert_status() {
        let packet = Packet::new(SERV_SYNC, [0b00011000, 0b00010000], 0);
        let word = packet.to_status().unwrap();

        assert_eq!(word.address(), Address::new(3));
        assert_eq!(word.broadcast_received(), BroadcastCommand::Received);
    }

    #[test]
    fn test_packet_parse_word_alternate() {
        let packet = Packet::parse(&[0b00010101, 0b01010101, 0b01000000], 0).unwrap();

        assert_eq!(packet.sync, 0b00000000);
        assert_eq!(packet.bytes, [0b10101010, 0b10101010]);
        assert_eq!(packet.parity, 0b00000000);
    }

    #[test]
    fn test_packet_parse_word_ones() {
        let packet = Packet::parse(&[0b00011111, 0b11111111, 0b11100000], 0).unwrap();

        assert_eq!(packet.sync, 0b00000000);
        assert_eq!(packet.bytes, [0b11111111, 0b11111111]);
        assert_eq!(packet.parity, 0b00000000);
    }

    #[test]
    fn test_packet_parse_word_zeroes() {
        let packet = Packet::parse(&[0b11100000, 0b00000000, 0b00010000], 0).unwrap();

        assert_eq!(packet.sync, 0b00000111);
        assert_eq!(packet.bytes, [0b00000000, 0b00000000]);
        assert_eq!(packet.parity, 0b00000001);
    }

    #[test]
    fn test_packet_parse_sync_zeroes() {
        let packet = Packet::parse(&[0b00011111, 0b11111111, 0b11111111], 0).unwrap();

        assert_eq!(packet.sync, 0b00000000);
        assert_eq!(packet.bytes, [0b11111111, 0b11111111]);
        assert_eq!(packet.parity, 0b00000001);
    }

    #[test]
    fn test_packet_parse_sync_ones() {
        let packet = Packet::parse(&[0b11100000, 0b00000000, 0b00000000], 0).unwrap();

        assert_eq!(packet.sync, 0b00000111);
        assert_eq!(packet.bytes, [0b00000000, 0b00000000]);
        assert_eq!(packet.parity, 0b00000000);
    }

    #[test]
    fn test_packet_parse_parity_one() {
        let packet = Packet::parse(
            &[
                0b00000000, 0b00000000, 0b00010000, // 20th
            ],
            0,
        )
        .unwrap();

        assert_eq!(packet.sync, 0b00000000);
        assert_eq!(packet.bytes, [0b00000000, 0b00000000]);
        assert_eq!(packet.parity, 0b00000001);
    }

    #[test]
    fn test_packet_parse_parity_one_right() {
        let packet = Packet::parse(
            &[
                0b00000000, 0b00000000, 0b00001000, // 21st
            ],
            0,
        )
        .unwrap();

        assert_eq!(packet.sync, 0b00000000);
        assert_eq!(packet.bytes, [0b00000000, 0b00000000]);
        assert_eq!(packet.parity, 0b00000000);
    }

    #[test]
    fn test_packet_parse_parity_one_left() {
        let packet = Packet::parse(
            &[
                0b00000000, 0b00000000, 0b00100000, // 19th
            ],
            0,
        )
        .unwrap();

        assert_eq!(packet.sync, 0b00000000);
        assert_eq!(packet.bytes, [0b00000000, 0b00000001]);
        assert_eq!(packet.parity, 0b00000000);
    }

    #[test]
    fn test_packet_parse_parity_zero() {
        let packet = Packet::parse(
            &[
                0b11111111, 0b11111111, 0b11101111, // 20th
            ],
            0,
        )
        .unwrap();

        assert_eq!(packet.sync, 0b00000111);
        assert_eq!(packet.bytes, [0b11111111, 0b11111111]);
        assert_eq!(packet.parity, 0b00000000);
    }
}<|MERGE_RESOLUTION|>--- conflicted
+++ resolved
@@ -40,15 +40,10 @@
         }
     }
 
-<<<<<<< HEAD
-    /// Parse a slice of bytes into sync, bytes, and parity
-    ///
-    /// This method interpretes the first 20 bits of the byte
-=======
+
     /// Parse a slice of bytes into sync, word, and parity
     /// 
     /// This method interpretes the first 20 bits of the byte 
->>>>>>> 08fb3971
     /// array as a triplet: 3-bit sync, 16-bit word, and 1-bit
     /// parity, given an offset at which to parse.
     ///  
